use std::collections::HashSet;
/// This test module tests the effectiveness of MinHash to estimate the Jaccard index
/// of several large sets, starting from smaller one of 100 elements and upwards to sets
/// of 100_000_000 elements. The sets are generated randomly using the splitmix and xorshift
/// methods that are made available from the libraryr. We experimentally compare the effectiveness
/// of the MinHash for different word types (u8, u16, u32 and u64) and different number of permutations, and write the results
/// to a CSV file including also the time and memory (in terms of number of bits) required to
/// calculate the MinHash.
///
use std::fs::File;
use std::io::Write;

use hyperloglog_rs::prelude::*;
use indicatif::ParallelProgressIterator;
use minhash_rs::prelude::*;
use rayon::prelude::*;

/// Return set with up to the provided number of elements.
fn populate_set(elements: usize, mut random_state: u64) -> HashSet<u64> {
    random_state = random_state.splitmix();

    (0..elements)
        .map(|_| {
            random_state = random_state.xorshift();
            random_state % elements as u64
        })
        .collect()
}

/// Method to compute and write the results for a given constant parametrization of MinHash
/// to a CSV file so to avoid code duplication as much as possible.
fn estimate_jaccard_index_minhash_for_permutation<
    const PERMUTATIONS: usize,
    Word: Maximal + Copy + Min + Eq + XorShift,
>(
    elements: usize,
    first_set: &HashSet<u64>,
    second_set: &HashSet<u64>,
    real_jaccard: f64,
    mut file: &File,
) -> Result<(), std::io::Error>
where
    u64: minhash_rs::primitive::Primitive<Word>,
{
    let start = std::time::Instant::now();

    let minhash1: MinHash<Word, PERMUTATIONS> = first_set.iter().collect();
    let minhash2: MinHash<Word, PERMUTATIONS> = second_set.iter().collect();

    let estimated_jaccard = minhash1.estimate_jaccard_index(&minhash2);
    let end = std::time::Instant::now();

    file.write_all(
        format!(
            "{},{},{},{},{},{},{}\n",
            elements,
            PERMUTATIONS,
            core::any::type_name::<Word>(),
            minhash1.memory(),
            estimated_jaccard,
            real_jaccard,
            end.duration_since(start).as_micros()
        )
        .as_bytes(),
    )
}

/// Method to compute and write the results for a given constant parametrization of HLL
/// to a CSV file so to avoid code duplication as much as possible.
fn estimate_jaccard_index_hll_for_bits<PRECISION: Precision + WordType<BITS>, const BITS: usize>(
    elements: usize,
    first_set: &HashSet<u64>,
    second_set: &HashSet<u64>,
    real_jaccard: f64,
    mut file: &File,
) -> Result<(), std::io::Error> {
    let start = std::time::Instant::now();

    let hll1: HyperLogLog<PRECISION, BITS> = first_set.iter().collect();
    let hll2: HyperLogLog<PRECISION, BITS> = second_set.iter().collect();

    let estimated_jaccard = hll1.estimate_jaccard_cardinality(&hll2);

    let end = std::time::Instant::now();

    file.write_all(
        format!(
            "{},{},{},{},{},{},{}\n",
            elements,
            PRECISION::EXPONENT,
            BITS,
            (hll1.get_number_of_registers() + hll1.get_number_of_padding_registers()) * BITS,
            estimated_jaccard,
            real_jaccard,
            end.duration_since(start).as_micros()
        )
        .as_bytes(),
    )
}

/// Method to compute and write the results for a given constant parametrization of HLL
/// to a CSV file so to avoid code duplication as much as possible.
fn estimate_jaccard_index_hll<
    PRECISION: Precision + WordType<1> + WordType<2> + WordType<3> + WordType<4> + WordType<5> + WordType<6>,
>(
    elements: usize,
    first_set: &HashSet<u64>,
    second_set: &HashSet<u64>,
    real_jaccard: f64,
    file: &File,
) -> Result<(), std::io::Error> {
    estimate_jaccard_index_hll_for_bits::<PRECISION, 1>(
        elements,
        first_set,
        second_set,
        real_jaccard,
        &file,
    )?;
    estimate_jaccard_index_hll_for_bits::<PRECISION, 2>(
        elements,
        first_set,
        second_set,
        real_jaccard,
        &file,
    )?;
    estimate_jaccard_index_hll_for_bits::<PRECISION, 3>(
        elements,
        first_set,
        second_set,
        real_jaccard,
        &file,
    )?;
    estimate_jaccard_index_hll_for_bits::<PRECISION, 4>(
        elements,
        first_set,
        second_set,
        real_jaccard,
        &file,
    )?;
    estimate_jaccard_index_hll_for_bits::<PRECISION, 5>(
        elements,
        first_set,
        second_set,
        real_jaccard,
        &file,
    )?;
    estimate_jaccard_index_hll_for_bits::<PRECISION, 6>(
        elements,
        first_set,
        second_set,
        real_jaccard,
        &file,
    )?;

    Ok(())
}

/// Method to compute and write the results for a given constant parametrization of MinHash
/// to a CSV file so to avoid code duplication as much as possible.
fn estimate_jaccard_index_minhash<Word: Maximal + Copy + Min + Eq + XorShift>(
    elements: usize,
    first_set: &HashSet<u64>,
    second_set: &HashSet<u64>,
    real_jaccard: f64,
    file: &File,
) -> Result<(), std::io::Error>
where
    u64: minhash_rs::primitive::Primitive<Word>,
{
    estimate_jaccard_index_minhash_for_permutation::<2, Word>(
        elements,
        first_set,
        second_set,
        real_jaccard,
        &file,
    )?;
    estimate_jaccard_index_minhash_for_permutation::<4, Word>(
        elements,
        first_set,
        second_set,
        real_jaccard,
        &file,
    )?;
    estimate_jaccard_index_minhash_for_permutation::<8, Word>(
        elements,
        first_set,
        second_set,
        real_jaccard,
        &file,
    )?;
    estimate_jaccard_index_minhash_for_permutation::<16, Word>(
        elements,
        first_set,
        second_set,
        real_jaccard,
        &file,
    )?;
    estimate_jaccard_index_minhash_for_permutation::<32, Word>(
        elements,
        first_set,
        second_set,
        real_jaccard,
        &file,
    )?;
    estimate_jaccard_index_minhash_for_permutation::<64, Word>(
        elements,
        first_set,
        second_set,
        real_jaccard,
        &file,
    )?;
    estimate_jaccard_index_minhash_for_permutation::<128, Word>(
        elements,
        first_set,
        second_set,
        real_jaccard,
        &file,
    )?;
    estimate_jaccard_index_minhash_for_permutation::<256, Word>(
        elements,
        first_set,
        second_set,
        real_jaccard,
        &file,
    )?;
    estimate_jaccard_index_minhash_for_permutation::<512, Word>(
        elements,
        first_set,
        second_set,
        real_jaccard,
        &file,
    )?;
    estimate_jaccard_index_minhash_for_permutation::<1024, Word>(
        elements,
        first_set,
        second_set,
        real_jaccard,
        &file,
    )?;
    estimate_jaccard_index_minhash_for_permutation::<2048, Word>(
        elements,
        first_set,
        second_set,
        real_jaccard,
        &file,
    )?;
    estimate_jaccard_index_minhash_for_permutation::<4096, Word>(
        elements,
        first_set,
        second_set,
        real_jaccard,
        &file,
    )?;
    estimate_jaccard_index_minhash_for_permutation::<8192, Word>(
        elements,
        first_set,
        second_set,
        real_jaccard,
        &file,
    )?;
    Ok(())
}

//#[test]
pub fn test_jaccard() {
<<<<<<< HEAD
    let mut minhash_file = File::create("tests/test_minhash_jaccard_large.csv").unwrap();
    let mut hll_file = File::create("tests/test_hll_jaccard_large.csv").unwrap();
    minhash_file
        .write_all(b"elements,permutations,word,memory,approximation,ground_truth,time\n")
        .unwrap();
    hll_file
        .write_all(b"elements,precision,bits,memory,approximation,ground_truth,time\n")
        .unwrap();

    for iteration in (0..1000_usize).progress() {
        for elements in [
            10,
            100,
            1_000,
            10_000,
            100_000,
            1_000_000,
            10_000_000,
            100_000_000,
        ]
        .iter()
        {
            let first_set = populate_set(
                *elements,
                (4567_u64)
                    .wrapping_mul(*elements as u64 + 1)
                    .wrapping_mul(iteration as u64 + 1),
=======
    (0..1000_usize)
        .into_par_iter()
        .progress()
        .for_each(|iteration| {
            let minhash_path = format!(
                "tests/partial/test_minhash_jaccard_{iteration}.csv",
                iteration = iteration
>>>>>>> b22ba5f9
            );
            let hll_path = format!(
                "tests/partial/test_hll_jaccard_{iteration}.csv",
                iteration = iteration
            );

            // IF the file already exists, we skip the iteration.
            if std::path::Path::new(&minhash_path).exists()
                && std::path::Path::new(&hll_path).exists()
            {
                return;
            }

            let mut minhash_file = File::create(minhash_path).unwrap();
            let mut hll_file = File::create(hll_path).unwrap();
            minhash_file
                .write_all(b"elements,permutations,word,memory,approximation,ground_truth,time\n")
                .unwrap();
            hll_file
                .write_all(b"elements,precision,bits,memory,approximation,ground_truth,time\n")
                .unwrap();
            for elements in [
                10,
                100,
                1_000,
                10_000,
                100_000,
                1_000_000,
                10_000_000,
                100_000_000,
            ]
            .iter()
            {
                let first_set = populate_set(
                    *elements,
                    (4567_u64)
                        .wrapping_mul(*elements as u64 + 1)
                        .wrapping_mul(iteration as u64 + 1),
                );
                let second_set = populate_set(
                    *elements,
                    (47325567_u64)
                        .wrapping_mul(*elements as u64 + 1)
                        .wrapping_mul(iteration as u64 + 1),
                );
                let real_jaccard = first_set.intersection(&second_set).count() as f64
                    / first_set.union(&second_set).count() as f64;

                estimate_jaccard_index_hll::<Precision4>(
                    *elements,
                    &first_set,
                    &second_set,
                    real_jaccard,
                    &hll_file,
                )
                .unwrap();

                estimate_jaccard_index_hll::<Precision5>(
                    *elements,
                    &first_set,
                    &second_set,
                    real_jaccard,
                    &hll_file,
                )
                .unwrap();

                estimate_jaccard_index_hll::<Precision6>(
                    *elements,
                    &first_set,
                    &second_set,
                    real_jaccard,
                    &hll_file,
                )
                .unwrap();

                estimate_jaccard_index_hll::<Precision7>(
                    *elements,
                    &first_set,
                    &second_set,
                    real_jaccard,
                    &hll_file,
                )
                .unwrap();

                estimate_jaccard_index_hll::<Precision8>(
                    *elements,
                    &first_set,
                    &second_set,
                    real_jaccard,
                    &hll_file,
                )
                .unwrap();

                estimate_jaccard_index_hll::<Precision9>(
                    *elements,
                    &first_set,
                    &second_set,
                    real_jaccard,
                    &hll_file,
                )
                .unwrap();

                estimate_jaccard_index_hll::<Precision10>(
                    *elements,
                    &first_set,
                    &second_set,
                    real_jaccard,
                    &hll_file,
                )
                .unwrap();

                estimate_jaccard_index_hll::<Precision11>(
                    *elements,
                    &first_set,
                    &second_set,
                    real_jaccard,
                    &hll_file,
                )
                .unwrap();

                estimate_jaccard_index_hll::<Precision12>(
                    *elements,
                    &first_set,
                    &second_set,
                    real_jaccard,
                    &hll_file,
                )
                .unwrap();

                estimate_jaccard_index_hll::<Precision13>(
                    *elements,
                    &first_set,
                    &second_set,
                    real_jaccard,
                    &hll_file,
                )
                .unwrap();

                estimate_jaccard_index_hll::<Precision14>(
                    *elements,
                    &first_set,
                    &second_set,
                    real_jaccard,
                    &hll_file,
                )
                .unwrap();

                estimate_jaccard_index_hll::<Precision15>(
                    *elements,
                    &first_set,
                    &second_set,
                    real_jaccard,
                    &hll_file,
                )
                .unwrap();

                estimate_jaccard_index_hll::<Precision16>(
                    *elements,
                    &first_set,
                    &second_set,
                    real_jaccard,
                    &hll_file,
                )
                .unwrap();

                estimate_jaccard_index_minhash::<u8>(
                    *elements,
                    &first_set,
                    &second_set,
                    real_jaccard,
                    &minhash_file,
                )
                .unwrap();
                estimate_jaccard_index_minhash::<u16>(
                    *elements,
                    &first_set,
                    &second_set,
                    real_jaccard,
                    &minhash_file,
                )
                .unwrap();
                estimate_jaccard_index_minhash::<u32>(
                    *elements,
                    &first_set,
                    &second_set,
                    real_jaccard,
                    &minhash_file,
                )
                .unwrap();
                estimate_jaccard_index_minhash::<u64>(
                    *elements,
                    &first_set,
                    &second_set,
                    real_jaccard,
                    &minhash_file,
                )
                .unwrap();
            }
        });
}<|MERGE_RESOLUTION|>--- conflicted
+++ resolved
@@ -263,35 +263,6 @@
 
 //#[test]
 pub fn test_jaccard() {
-<<<<<<< HEAD
-    let mut minhash_file = File::create("tests/test_minhash_jaccard_large.csv").unwrap();
-    let mut hll_file = File::create("tests/test_hll_jaccard_large.csv").unwrap();
-    minhash_file
-        .write_all(b"elements,permutations,word,memory,approximation,ground_truth,time\n")
-        .unwrap();
-    hll_file
-        .write_all(b"elements,precision,bits,memory,approximation,ground_truth,time\n")
-        .unwrap();
-
-    for iteration in (0..1000_usize).progress() {
-        for elements in [
-            10,
-            100,
-            1_000,
-            10_000,
-            100_000,
-            1_000_000,
-            10_000_000,
-            100_000_000,
-        ]
-        .iter()
-        {
-            let first_set = populate_set(
-                *elements,
-                (4567_u64)
-                    .wrapping_mul(*elements as u64 + 1)
-                    .wrapping_mul(iteration as u64 + 1),
-=======
     (0..1000_usize)
         .into_par_iter()
         .progress()
@@ -299,7 +270,6 @@
             let minhash_path = format!(
                 "tests/partial/test_minhash_jaccard_{iteration}.csv",
                 iteration = iteration
->>>>>>> b22ba5f9
             );
             let hll_path = format!(
                 "tests/partial/test_hll_jaccard_{iteration}.csv",
