--- conflicted
+++ resolved
@@ -1,10 +1,6 @@
 [package]
 name = "minhash-rs"
-<<<<<<< HEAD
 version = "0.2.0"
-=======
-version = "0.1.1"
->>>>>>> b22ba5f9
 edition = "2021"
 authors = ["Luca Cappelletti <cappelletti.luca94@gmail.com>"]
 description = "A Rust implementation of MinHash trying to be parsimonious with memory."
